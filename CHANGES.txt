--- conflicted
+++ resolved
@@ -1,6 +1,5 @@
 Cascading Change Log
 
-<<<<<<< HEAD
 unreleased (wip 1.1)
 
   Fixed bug where c.t.Tuples would fail when coercing non-standard java types or primitives.
@@ -53,13 +52,12 @@
   Added new c.t.Field field set type named Fields.REPLACE. Can only be used as a result selector. Specifies the
   operation results will replace values in fields with the same names. That is, inline values can be replaced in a
   single c.p.Each or c.p.Every. It is especially useful when used with Fields.ARGS as the operation field declaration.
-=======
+
 1.0.13
 
   Fixed bug where non-String j.u.Property values where not being copied to the internal o.a.h.m.JobConf instance.
 
   Fixed bug where custom serializations where not recognized during co-grouping spills inside c.t.SpillableTupleList.
->>>>>>> b0d1970a
 
 1.0.12
 
