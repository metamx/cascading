/*
 * Copyright (c) 2007-2009 Concurrent, Inc. All Rights Reserved.
 *
 * Project and contact information: http://www.cascading.org/
 *
 * This file is part of the Cascading project.
 *
 * Cascading is free software: you can redistribute it and/or modify
 * it under the terms of the GNU General Public License as published by
 * the Free Software Foundation, either version 3 of the License, or
 * (at your option) any later version.
 *
 * Cascading is distributed in the hope that it will be useful,
 * but WITHOUT ANY WARRANTY; without even the implied warranty of
 * MERCHANTABILITY or FITNESS FOR A PARTICULAR PURPOSE.  See the
 * GNU General Public License for more details.
 *
 * You should have received a copy of the GNU General Public License
 * along with Cascading.  If not, see <http://www.gnu.org/licenses/>.
 */

package cascading.flow;

import java.io.IOException;
import java.util.ArrayList;
import java.util.Collection;
import java.util.Collections;
import java.util.Date;
import java.util.LinkedHashMap;
import java.util.LinkedList;
import java.util.List;
import java.util.Map;
import java.util.concurrent.Callable;
import java.util.concurrent.ExecutorService;
import java.util.concurrent.Executors;
import java.util.concurrent.Future;
import java.util.concurrent.TimeUnit;

import cascading.CascadingException;
import cascading.cascade.Cascade;
import cascading.pipe.Pipe;
import cascading.stats.FlowStats;
import cascading.tap.Tap;
import cascading.tap.hadoop.HttpFileSystem;
import cascading.tap.hadoop.S3HttpFileSystem;
import cascading.tuple.TupleEntryCollector;
import cascading.tuple.TupleEntryIterator;
import cascading.tuple.TupleIterator;
import cascading.util.Util;
import org.apache.hadoop.mapred.JobConf;
import org.apache.log4j.Logger;
import org.jgrapht.Graphs;
import org.jgrapht.traverse.TopologicalOrderIterator;

<<<<<<< HEAD
=======
import java.io.IOException;
import java.util.ArrayList;
import java.util.Collection;
import java.util.Collections;
import java.util.Date;
import java.util.LinkedHashMap;
import java.util.LinkedList;
import java.util.List;
import java.util.Map;
import java.util.concurrent.Callable;
import java.util.concurrent.ExecutorService;
import java.util.concurrent.Executors;
import java.util.concurrent.Future;
import java.util.concurrent.TimeUnit;

>>>>>>> 06cebace
/**
 * A {@link Pipe} assembly is connected to the necessary number of {@link Tap} sinks and
 * sources into a Flow.  A Flow is then executed to push the incoming source data through
 * the assembly into one or more sinks.
 * <p/>
 * Note that {@link Pipe} assemblies can be reused in multiple Flow instances. They maintain
 * no state regarding the Flow execution. Subsequently, {@link Pipe} assemblies can be given
 * parameters through its calling Flow so they can be built in a generic fashion.
 * <p/>
 * When a Flow is created, an optimized internal representation is created that is then executed
 * within the cluster. Thus any overhead inherent to a give {@link Pipe} assembly will be removed
 * once it's placed in context with the actual execution environment.
 * <p/>
 * <strong>Properties</strong><br/>
 * <ul>
 * <li>cascading.flow.preservetemporaryfiles</li>
 * <li>cascading.flow.stopjobsonexit</li>
 * </ul>
 *
 * @see cascading.flow.FlowConnector
 */
public class Flow implements Runnable
  {
  /** Field LOG */
  private static final Logger LOG = Logger.getLogger( Flow.class );

  /** Field hdfsShutdown */
  private static Thread hdfsShutdown = null;
  /** Field shutdownCount */
  private static int shutdownCount = 0;

  /** Field id */
  private String id;
  /** Field name */
  private String name;
  /** Field listeners */
  private List<SafeFlowListener> listeners;
  /** Field skipStrategy */
  private FlowSkipStrategy flowSkipStrategy = new FlowSkipIfSinkStale();
  /** Field flowStats */
  private final FlowStats flowStats = new FlowStats(); // don't use a listener to set values
  /** Field sources */
  private Map<String, Tap> sources;
  /** Field sinks */
  private Map<String, Tap> sinks;
  /** Field traps */
  private Map<String, Tap> traps;
  /** Field preserveTemporaryFiles */
  private boolean preserveTemporaryFiles = false;
  /** Field stopJobsOnExit */
  protected boolean stopJobsOnExit = true;

  /** Field stepGraph */
  private StepGraph stepGraph;
  /** Field jobConf */
  private JobConf jobConf;
  /** Field thread */
  private Thread thread;
  /** Field throwable */
  private Throwable throwable;
  /** Field stop */
  private boolean stop;

  /** Field pipeGraph */
  private ElementGraph pipeGraph; // only used for documentation purposes

  /** Field steps */
  private transient List<FlowStep> steps;
  /** Field jobsMap */
  private transient Map<String, Callable<Throwable>> jobsMap;
  /** Field executor */
  private transient ExecutorService executor;
  /** Field shutdownHook */
  private transient Thread shutdownHook;

  /**
   * Property preserveTemporaryFiles forces the Flow instance to keep any temporary intermediate data sets. Useful
   * for debugging. Defaults to {@code false}.
   *
   * @param properties             of type Map
   * @param preserveTemporaryFiles of type boolean
   */
  public static void setPreserveTemporaryFiles( Map<Object, Object> properties, boolean preserveTemporaryFiles )
    {
    properties.put( "cascading.flow.preservetemporaryfiles", Boolean.toString( preserveTemporaryFiles ) );
    }

  /**
   * Returns property preserveTemporaryFiles.
   *
   * @param properties of type Map
   * @return a boolean
   */
  public static boolean getPreserveTemporaryFiles( Map<Object, Object> properties )
    {
    return Util.getProperty( properties, "cascading.flow.preservetemporaryfiles", false );
    }

  /**
   * Property stopJobsOnExit will tell the Flow to add a JVM shutdown hook that will kill all running processes if the
   * underlying computing system supports it. Defaults to {@code true}.
   *
   * @param properties     of type Map
   * @param stopJobsOnExit of type boolean
   */
  public static void setStopJobsOnExit( Map<Object, Object> properties, boolean stopJobsOnExit )
    {
    properties.put( "cascading.flow.stopjobsonexit", Boolean.toString( stopJobsOnExit ) );
    }

  /**
   * Returns property stopJobsOnExit.
   *
   * @param properties of type Map
   * @return a boolean
   */
  public static boolean getStopJobsOnExit( Map<Object, Object> properties )
    {
    return Util.getProperty( properties, "cascading.flow.stopjobsonexit", true );
    }

  /**
   * Property jobPollingInterval will set the time to wait between polling the remote server for the status of a job.
   * The default value is 5000 msec (5 seconds).   *
   *
   * @param properties of type Map
   * @param interval   of type long
   */
  public static void setJobPollingInterval( Map<Object, Object> properties, long interval )
    {
    properties.put( "cascading.flow.job.pollinginterval", Long.toString( interval ) );
    }

  /**
   * Returns property jobPollingInterval. The default is 5000 (5 sec).
   *
   * @param properties of type Map
   * @return a long
   */
  public static long getJobPollingInterval( Map<Object, Object> properties )
    {
    return Util.getProperty( properties, "cascading.flow.job.pollinginterval", 500 );
    }

  static long getJobPollingInterval( JobConf jobConf )
    {
    return jobConf.getLong( "cascading.flow.job.pollinginterval", 5000 );
    }

  /**
   * Property jobPollingInterval will set the time to wait between polling the remote server for the status of a job.
   * The default value is 5000 msec (5 seconds).   *
   *
   * @param properties of type Map
   * @param interval   of type long
   */
  public static void setJobPollingInterval( Map<Object, Object> properties, long interval )
    {
    properties.put( "cascading.flow.job.pollinginterval", Long.toString( interval ) );
    }

  /**
   * Returns property jobPollingInterval. The default is 5000 (5 sec).
   *
   * @param properties of type Map
   * @return a long
   */
  public static long getJobPollingInterval( Map<Object, Object> properties )
    {
    return Util.getProperty( properties, "cascading.flow.job.pollinginterval", 500 );
    }

  public static long getJobPollingInterval( JobConf jobConf )
    {
    return jobConf.getLong( "cascading.flow.job.pollinginterval", 5000 );
    }

  /** Used for testing. */
  protected Flow()
    {
    }

  protected Flow( Map<Object, Object> properties, JobConf jobConf, String name, ElementGraph pipeGraph, StepGraph stepGraph, Map<String, Tap> sources, Map<String, Tap> sinks, Map<String, Tap> traps )
    {
    this.name = name;
    this.pipeGraph = pipeGraph;
    this.stepGraph = stepGraph;
    setJobConf( jobConf );
    setSources( sources );
    setSinks( sinks );
    setTraps( traps );
    initFromProperties( properties );
    initFromTaps();
    }

  protected Flow( Map<Object, Object> properties, JobConf jobConf, String name, StepGraph stepGraph, Map<String, Tap> sources, Map<String, Tap> sinks, Map<String, Tap> traps )
    {
    this.name = name;
    this.stepGraph = stepGraph;
    setJobConf( jobConf );
    setSources( sources );
    setSinks( sinks );
    setTraps( traps );
    initFromProperties( properties );
    initFromTaps();
    }

  private void initFromProperties( Map<Object, Object> properties )
    {
    preserveTemporaryFiles = getPreserveTemporaryFiles( properties );
    stopJobsOnExit = getStopJobsOnExit( properties );
    }

  private void initFromTaps()
    {
    initFromTaps( sources );
    initFromTaps( sinks );
    initFromTaps( traps );
    }

  private void initFromTaps( Map<String, Tap> taps )
    {
    for( Tap tap : taps.values() )
      tap.flowInit( this );
    }

  /**
   * Method getName returns the name of this Flow object.
   *
   * @return the name (type String) of this Flow object.
   */
  public String getName()
    {
    return name;
    }

  protected void setName( String name )
    {
    this.name = name;
    }

  /**
   * Method getID returns the ID of this Flow object.
   * <p/>
   * The ID value is a long HEX String used to identify this instance globally. Subsequent Flow
   * instances created with identical paramers will not return the same ID.
   *
   * @return the ID (type String) of this Flow object.
   */
  public String getID()
    {
    if( id == null )
      id = Util.createUniqueID( getName() );

    return id;
    }

  protected void setSources( Map<String, Tap> sources )
    {
    addListeners( sources.values() );
    this.sources = sources;
    }

  protected void setSinks( Map<String, Tap> sinks )
    {
    addListeners( sinks.values() );
    this.sinks = sinks;
    }

  protected void setTraps( Map<String, Tap> traps )
    {
    addListeners( traps.values() );
    this.traps = traps;
    }

  protected void setStepGraph( StepGraph stepGraph )
    {
    this.stepGraph = stepGraph;
    }

  private void setJobConf( JobConf jobConf )
    {
    if( jobConf == null ) // this is ok, getJobConf will pass a default parent in
      return;

    this.jobConf = new JobConf( jobConf ); // prevent local values from being shared
    this.jobConf.set( "fs.http.impl", HttpFileSystem.class.getName() );
    this.jobConf.set( "fs.https.impl", HttpFileSystem.class.getName() );
    this.jobConf.set( "fs.s3tp.impl", S3HttpFileSystem.class.getName() );

    // set the ID for future reference
    this.jobConf.set( "cascading.flow.id", getID() );
    }

  /**
   * Method getJobConf returns the jobConf of this Flow object.
   *
   * @return the jobConf (type JobConf) of this Flow object.
   */
  public JobConf getJobConf()
    {
    if( jobConf == null )
      setJobConf( new JobConf() );

    return jobConf;
    }

  /**
   * Method setProperty sets the given key and value on the underlying properites system.
   *
   * @param key   of type String
   * @param value of type String
   */
  public void setProperty( String key, String value )
    {
    getJobConf().set( key, value );
    }

  /**
   * Method getProperty returns the value associated with the given key from the underlying properties system.
   *
   * @param key of type String
   * @return String
   */
  public String getProperty( String key )
    {
    return getJobConf().get( key );
    }

  /**
   * Method getFlowStats returns the flowStats of this Flow object.
   *
   * @return the flowStats (type FlowStats) of this Flow object.
   */
  public FlowStats getFlowStats()
    {
    return flowStats;
    }

  void addListeners( Collection listeners )
    {
    for( Object listener : listeners )
      {
      if( listener instanceof FlowListener )
        addListener( (FlowListener) listener );
      }
    }

  List<SafeFlowListener> getListeners()
    {
    if( listeners == null )
      listeners = new LinkedList<SafeFlowListener>();

    return listeners;
    }

  /**
   * Method hasListeners returns true if {@link FlowListener} instances have been registered.
   *
   * @return boolean
   */
  public boolean hasListeners()
    {
    return listeners != null && !listeners.isEmpty();
    }

  /**
   * Method addListener registers the given flowListener with this instance.
   *
   * @param flowListener of type FlowListener
   */
  public void addListener( FlowListener flowListener )
    {
    getListeners().add( new SafeFlowListener( flowListener ) );
    }

  /**
   * Method removeListener removes the given flowListener from this instance.
   *
   * @param flowListener of type FlowListener
   * @return true if the listener was removed
   */
  public boolean removeListener( FlowListener flowListener )
    {
    return getListeners().remove( new SafeFlowListener( flowListener ) );
    }

  /**
   * Method getSources returns the sources of this Flow object.
   *
   * @return the sources (type Map) of this Flow object.
   */
  public Map<String, Tap> getSources()
    {
    return Collections.unmodifiableMap( sources );
    }

  /**
   * Method getSinks returns the sinks of this Flow object.
   *
   * @return the sinks (type Map) of this Flow object.
   */
  public Map<String, Tap> getSinks()
    {
    return Collections.unmodifiableMap( sinks );
    }

  /**
   * Method getTraps returns the traps of this Flow object.
   *
   * @return the traps (type Map<String, Tap>) of this Flow object.
   */
  public Map<String, Tap> getTraps()
    {
    return Collections.unmodifiableMap( traps );
    }

  /**
   * Method getSink returns the first sink of this Flow object.
   *
   * @return the sink (type Tap) of this Flow object.
   */
  public Tap getSink()
    {
    return sinks.values().iterator().next();
    }

  /**
   * Method isPreserveTemporaryFiles returns true if temporary files will be cleaned when this Flow completes.
   *
   * @return the preserveTemporaryFiles (type boolean) of this Flow object.
   */
  public boolean isPreserveTemporaryFiles()
    {
    return preserveTemporaryFiles;
    }

  /**
   * Method isStopJobsOnExit returns the stopJobsOnExit of this Flow object. Defaults to {@code true}.
   *
   * @return the stopJobsOnExit (type boolean) of this Flow object.
   */
  public boolean isStopJobsOnExit()
    {
    return stopJobsOnExit;
    }

  /**
   * Method getFlowSkipStrategy returns the current {@link cascading.flow.FlowSkipStrategy} used by this Flow.
   *
   * @return FlowSkipStrategy
   */
  public FlowSkipStrategy getFlowSkipStrategy()
    {
    return flowSkipStrategy;
    }

  /**
   * Method setFlowSkipStrategy sets a new {@link cascading.flow.FlowSkipStrategy}, the current strategy is returned.
   * <p/>
   * FlowSkipStrategy instances define when a Flow instance should be skipped. The default strategy is {@link cascading.flow.FlowSkipIfSinkStale}.
   * An alternative strategy would be {@link cascading.flow.FlowSkipIfSinkExists}.
   * <p/>
   * A FlowSkipStrategy will not be consulted when executing a Flow directly through {@link #start()} or {@link #complete()}. Only
   * when the Flow is executed through a {@link Cascade} instance.
   *
   * @param flowSkipStrategy of type FlowSkipStrategy
   * @return FlowSkipStrategy
   */
  public FlowSkipStrategy setFlowSkipStrategy( FlowSkipStrategy flowSkipStrategy )
    {
    if( flowSkipStrategy == null )
      throw new IllegalArgumentException( "flowSkipStrategy may not be null" );

    try
      {
      return this.flowSkipStrategy;
      }
    finally
      {
      this.flowSkipStrategy = flowSkipStrategy;
      }
    }

  /**
   * Method isSkipFlow returns true if the parent {@link Cascade} should skip this Flow instance. True is returned
   * if the current {@link cascading.flow.FlowSkipStrategy} returns true.
   *
   * @return the skipFlow (type boolean) of this Flow object.
   * @throws IOException when
   */
  public boolean isSkipFlow() throws IOException
    {
    return flowSkipStrategy.skipFlow( this );
    }

  /**
   * Method areSinksStale returns true if any of the sinks referenced are out of date in relation to the sources. Or
   * if any sink method {@link Tap#isReplace()} returns true.
   *
   * @return boolean
   * @throws IOException when
   */
  public boolean areSinksStale() throws IOException
    {
    return areSourcesNewer( getSinkModified() );
    }

  /**
   * Method areSourcesNewer returns true if any source is newer than the given sinkModified date value.
   *
   * @param sinkModified of type long
   * @return boolean
   * @throws IOException when
   */
  public boolean areSourcesNewer( long sinkModified ) throws IOException
    {
    JobConf confCopy = new JobConf( getJobConf() ); // let's not add unused values by accident
    long sourceMod = 0;

    try
      {
      for( Tap source : sources.values() )
        {
        if( !source.pathExists( confCopy ) )
          throw new FlowException( "source does not exist: " + source );

        sourceMod = source.getPathModified( confCopy );

        if( sinkModified < sourceMod )
          return true;
        }

      return false;
      }
    finally
      {
      if( LOG.isInfoEnabled() )
        logInfo( "source modification date at: " + new Date( sourceMod ) ); // not oldest, we didnt check them all
      }
    }

  /**
   * Method getSinkModified returns the youngest modified date of any sink {@link Tap} managed by this Flow instance.
   * <p/>
   * If zero (0) is returned, atleast one of the sink resources does not exist. If minus one (-1) is returned,
   * atleast one of the sinks are marked for delete ({@link Tap#isReplace() returns true}).
   *
   * @return the sinkModified (type long) of this Flow object.
   * @throws IOException when
   */
  public long getSinkModified() throws IOException
    {
    JobConf confCopy = new JobConf( getJobConf() ); // let's not add unused values by accident
    long sinkModified = Long.MAX_VALUE;

    for( Tap sink : sinks.values() )
      {
      if( sink.isReplace() || sink.isUpdate() )
        sinkModified = -1L;
      else
        {
        if( !sink.pathExists( confCopy ) )
          sinkModified = 0L;
        else
          sinkModified = Math.min( sinkModified, sink.getPathModified( confCopy ) ); // return youngest mod date
        }
      }

    if( LOG.isInfoEnabled() )
      {
      if( sinkModified == -1L )
        logInfo( "atleast one sink is marked for delete" );
      if( sinkModified == 0L )
        logInfo( "atleast one sink does not exist" );
      else
        logInfo( "sink oldest modified date: " + new Date( sinkModified ) );
      }

    return sinkModified;
    }

  /**
   * Method getSteps returns the steps of this Flow object. They will be in topological order.
   *
   * @return the steps (type List<FlowStep>) of this Flow object.
   */
  public List<FlowStep> getSteps()
    {
    if( steps != null )
      return steps;

    TopologicalOrderIterator topoIterator = new TopologicalOrderIterator<FlowStep, Integer>( stepGraph );

    steps = new ArrayList<FlowStep>();

    while( topoIterator.hasNext() )
      steps.add( (FlowStep) topoIterator.next() );

    return steps;
    }

  /**
   * Method start begins the execution of this Flow instance. It will return immediately. Use the method {@link #complete()}
   * to block until this Flow completes.
   */
  public synchronized void start()
    {
    if( thread != null )
      return;

    registerShutdownHook();

    thread = new Thread( this, ( "flow " + Util.toNull( getName() ) ).trim() );

    thread.start();
    }

  /** Method stop stops all running jobs, killing any currently executing. */
  public synchronized void stop()
    {
    if( stop )
      return;

    if( thread == null )
      return;

    stop = true;

    fireOnStopping();

    if( !flowStats.isFinished() )
      flowStats.markStopped();

    internalStopAllJobs();

    handleExecutorShutdown();
    }

  /** Method complete starts the current Flow instance if it has not be previously started, then block until completion. */
  public void complete()
    {
    start();

    try
      {
      try
        {
        thread.join();
        }
      catch( InterruptedException exception )
        {
        throw new FlowException( getName(), "thread interrupted", exception );
        }

      if( throwable instanceof FlowException )
        ( (FlowException) throwable ).setFlowName( getName() );

      if( throwable instanceof CascadingException )
        throw (CascadingException) throwable;

      if( throwable != null )
        throw new FlowException( getName(), "unhandled exception", throwable );

      if( hasListeners() )
        {
        for( SafeFlowListener safeFlowListener : getListeners() )
          {
          if( safeFlowListener.throwable != null )
            throw new FlowException( getName(), "unhandled listener exception", throwable );
          }
        }
      }
    finally
      {
      thread = null;
      throwable = null;

      if( hasListeners() )
        {
        for( SafeFlowListener safeFlowListener : getListeners() )
          safeFlowListener.throwable = null;
        }
      }
    }

  /**
   * Method openSource opens the first source Tap.
   *
   * @return TupleIterator
   * @throws IOException when
   */
  public TupleEntryIterator openSource() throws IOException
    {
    return sources.values().iterator().next().openForRead( getJobConf() );
    }

  /**
   * Method openSource opens the named source Tap.
   *
   * @param name of type String
   * @return TupleIterator
   * @throws IOException when
   */
  public TupleEntryIterator openSource( String name ) throws IOException
    {
    return sources.get( name ).openForRead( getJobConf() );
    }

  /**
   * Method openSink opens the first sink Tap.
   *
   * @return TupleIterator
   * @throws IOException when
   */
  public TupleEntryIterator openSink() throws IOException
    {
    return sinks.values().iterator().next().openForRead( getJobConf() );
    }

  /**
   * Method openSink opens the named sink Tap.
   *
   * @param name of type String
   * @return TupleIterator
   * @throws IOException when
   */
  public TupleEntryIterator openSink( String name ) throws IOException
    {
    return sinks.get( name ).openForRead( getJobConf() );
    }

  /**
   * Method openTrap opens the first trap Tap.
   *
   * @return TupleIterator
   * @throws IOException when
   */
  public TupleEntryIterator openTrap() throws IOException
    {
    return traps.values().iterator().next().openForRead( getJobConf() );
    }

  /**
   * Method openTrap opens the named trap Tap.
   *
   * @param name of type String
   * @return TupleIterator
   * @throws IOException when
   */
  public TupleEntryIterator openTrap( String name ) throws IOException
    {
    return traps.get( name ).openForRead( getJobConf() );
    }

  /**
   * Method deleteSinks deletes all sinks, whether or not they are configured for {@link cascading.tap.SinkMode#UPDATE}.
   * <p/>
   * Use with caution.
   *
   * @throws IOException when
   * @see cascading.flow.Flow#deleteSinksIfNotAppend()
   */
  public void deleteSinks() throws IOException
    {
    for( Tap tap : sinks.values() )
      tap.deletePath( getJobConf() );
    }

  /**
   * Method deleteSinksIfNotAppend deletes all sinks if they are not configured with the {@link cascading.tap.SinkMode#APPEND} flag.
   * <p/>
   * Typically used by a {@link Cascade} before executing the flow if the sinks are stale.
   * <p/>
   * Use with caution.
   *
   * @throws IOException when
   */
  public void deleteSinksIfNotAppend() throws IOException
    {
    for( Tap tap : sinks.values() )
      {
      if( !tap.isUpdate() )
        tap.deletePath( getJobConf() );
      }
    }

  /**
   * Method deleteSinksIfNotUpdate deletes all sinks if they are not configured with the {@link cascading.tap.SinkMode#UPDATE} flag.
   * <p/>
   * Typically used by a {@link Cascade} before executing the flow if the sinks are stale.
   * <p/>
   * Use with caution.
   *
   * @throws IOException when
   */
  public void deleteSinksIfNotUpdate() throws IOException
    {
    for( Tap tap : sinks.values() )
      {
      if( !tap.isUpdate() )
        tap.deletePath( getJobConf() );
      }
    }

  /**
   * Method tapExists returns true if the resource represented by the given Tap instance exists.
   *
   * @param tap of type Tap
   * @return boolean
   * @throws IOException when
   */
  public boolean tapPathExists( Tap tap ) throws IOException
    {
    return tap.pathExists( getJobConf() );
    }

  /**
   * Method openTapForRead return a {@link TupleIterator} for the given Tap instance.
   *
   * @param tap of type Tap
   * @return TupleIterator
   * @throws IOException when there is an error opening the resource
   */
  public TupleEntryIterator openTapForRead( Tap tap ) throws IOException
    {
    return tap.openForRead( getJobConf() );
    }

  /**
   * Method openTapForWrite returns a (@link TupleCollector} for the given Tap instance.
   *
   * @param tap of type Tap
   * @return TupleCollector
   * @throws IOException when there is an error opening the resource
   */
  public TupleEntryCollector openTapForWrite( Tap tap ) throws IOException
    {
    return tap.openForWrite( getJobConf() );
    }

  /**
   * Method jobsAreLocal returns true if all jobs are executed in-process as a single map and reduce task.
   *
   * @return boolean
   */
  public boolean jobsAreLocal()
    {
    return getJobConf().get( "mapred.job.tracker" ).equalsIgnoreCase( "local" );
    }

  /** Method run implements the Runnable run method and should not be called by users. */
  public void run()
    {
    if( thread == null )
      throw new IllegalStateException( "to start a Flow call start() or complete(), not Runnable#run()" );

    Cascade.printBanner();

    try
      {
      flowStats.markRunning();

      fireOnStarting();

      if( LOG.isInfoEnabled() )
        {
        logInfo( "starting" );

        for( Tap source : getSources().values() )
          logInfo( " source: " + source );
        for( Tap sink : getSinks().values() )
          logInfo( " sink: " + sink );
        }

      initializeNewJobsMap();

      // if jobs are run local, then only use one thread to force execution serially
      int numThreads = jobsAreLocal() ? 1 : jobsMap.size();

      if( numThreads == 0 )
        throw new IllegalStateException( "no jobs rendered for flow: " + getName() );

      if( LOG.isInfoEnabled() )
        {
        logInfo( " parallel execution is enabled: " + !jobsAreLocal() );
        logInfo( " starting jobs: " + jobsMap.size() );
        logInfo( " allocating threads: " + numThreads );
        }

      List<Future<Throwable>> futures = spawnJobs( numThreads );

      for( Future<Throwable> future : futures )
        {
        throwable = future.get();

        if( throwable != null )
          {
          if( !stop )
            internalStopAllJobs();

          handleExecutorShutdown();
          break;
          }
        }
      }
    catch( Throwable throwable )
      {
      this.throwable = throwable;
      }
    finally
      {
      if( !isPreserveTemporaryFiles() )
        cleanTemporaryFiles();

      handleThrowableAndMarkFailed();

      if( !stop && !flowStats.isFinished() )
        flowStats.markSuccessful();

      try
        {
        fireOnCompleted();
        }
      finally
        {
        deregisterShutdownHook();
        }
      }
    }

  private List<Future<Throwable>> spawnJobs( int numThreads ) throws InterruptedException
    {
    if( stop )
      return new ArrayList<Future<Throwable>>();

    executor = Executors.newFixedThreadPool( numThreads );
    List<Future<Throwable>> futures = executor.invokeAll( jobsMap.values() ); // todo: consider submit()
    executor.shutdown(); // don't accept any more work
    return futures;
    }

  private void handleThrowableAndMarkFailed()
    {
    if( throwable != null && !stop )
      {
      flowStats.markFailed( throwable );

      fireOnThrowable();
      }
    }

  synchronized Map<String, Callable<Throwable>> getJobsMap()
    {
    return jobsMap;
    }

  private synchronized void initializeNewJobsMap() throws IOException
    {
    // keep topo order
    jobsMap = new LinkedHashMap<String, Callable<Throwable>>();
    TopologicalOrderIterator topoIterator = stepGraph.getTopologicalIterator();

    while( topoIterator.hasNext() )
      {
      FlowStep step = (FlowStep) topoIterator.next();
      FlowStepJob flowStepJob = step.createFlowStepJob( getJobConf() );

      jobsMap.put( step.getName(), flowStepJob );

      List<FlowStepJob> predecessors = new ArrayList<FlowStepJob>();

      for( FlowStep flowStep : Graphs.predecessorListOf( stepGraph, step ) )
        predecessors.add( (FlowStepJob) jobsMap.get( flowStep.getName() ) );

      flowStepJob.setPredecessors( predecessors );

      flowStats.addStepStats( flowStepJob.getStepStats() );
      }
    }

  private void internalStopAllJobs()
    {
    LOG.warn( "stopping jobs" );

    try
      {
      if( jobsMap == null )
        return;

      List<Callable<Throwable>> jobs = new ArrayList<Callable<Throwable>>( jobsMap.values() );

      Collections.reverse( jobs );

      for( Callable<Throwable> callable : jobs )
        ( (FlowStepJob) callable ).stop();
      }
    finally
      {
      LOG.warn( "stopped jobs" );
      }
    }

  private void handleExecutorShutdown()
    {
    if( executor == null )
      return;

    LOG.warn( "shutting down job executor" );

    try
      {
      executor.awaitTermination( 5 * 60, TimeUnit.SECONDS );
      }
    catch( InterruptedException exception )
      {
      // ignore
      }

    LOG.warn( "shutdown complete" );
    }

  private void fireOnCompleted()
    {
    if( hasListeners() )
      {
      if( LOG.isDebugEnabled() )
        logDebug( "firing onCompleted event: " + getListeners().size() );

      for( FlowListener flowListener : getListeners() )
        flowListener.onCompleted( this );
      }
    }

  private void fireOnThrowable()
    {
    if( hasListeners() )
      {
      if( LOG.isDebugEnabled() )
        logDebug( "firing onThrowable event: " + getListeners().size() );

      boolean isHandled = false;

      for( FlowListener flowListener : getListeners() )
        isHandled = flowListener.onThrowable( this, throwable ) || isHandled;

      if( isHandled )
        throwable = null;
      }
    }

  private void fireOnStopping()
    {
    if( hasListeners() )
      {
      if( LOG.isDebugEnabled() )
        logDebug( "firing onStopping event: " + getListeners().size() );

      for( FlowListener flowListener : getListeners() )
        flowListener.onStopping( this );
      }
    }

  private void fireOnStarting()
    {
    if( hasListeners() )
      {
      if( LOG.isDebugEnabled() )
        logDebug( "firing onStarting event: " + getListeners().size() );

      for( FlowListener flowListener : getListeners() )
        flowListener.onStarting( this );
      }
    }

  private void cleanTemporaryFiles()
    {
    if( stop ) // unstable to call fs operations during shutdown
      return;

    for( FlowStep step : getSteps() )
      step.clean( getJobConf() );
    }

  private void registerShutdownHook()
    {
    if( !isStopJobsOnExit() )
      return;

    getHdfsShutdownHook();

    shutdownHook = new Thread()
    {
    @Override
    public void run()
      {
      Flow.this.stop();

      callHdfsShutdownHook();
      }
    };

    Runtime.getRuntime().addShutdownHook( shutdownHook );
    }

  private synchronized static void callHdfsShutdownHook()
    {
    if( --shutdownCount != 0 )
      return;

    if( hdfsShutdown != null )
      hdfsShutdown.start();
    }

  private synchronized static void getHdfsShutdownHook()
    {
    shutdownCount++;

    if( hdfsShutdown == null )
      hdfsShutdown = Util.getHDFSShutdownHook();
    }

  private void deregisterShutdownHook()
    {
    if( !isStopJobsOnExit() || stop )
      return;

    Runtime.getRuntime().removeShutdownHook( shutdownHook );
    }

  @Override
  public String toString()
    {
    StringBuffer buffer = new StringBuffer();

    if( getName() != null )
      buffer.append( getName() ).append( ": " );

    for( FlowStep step : getSteps() )
      buffer.append( step );

    return buffer.toString();
    }

  private void logInfo( String message )
    {
    LOG.info( "[" + Util.truncate( getName(), 25 ) + "] " + message );
    }

  private void logDebug( String message )
    {
    LOG.debug( "[" + Util.truncate( getName(), 25 ) + "] " + message );
    }

  private void logWarn( String message, Throwable throwable )
    {
    LOG.warn( "[" + Util.truncate( getName(), 25 ) + "] " + message, throwable );
    }

  /**
   * Method writeDOT writes this Flow instance to the given filename as a DOT file for import into a graphics package.
   *
   * @param filename of type String
   */
  public void writeDOT( String filename )
    {
    if( pipeGraph == null )
      throw new UnsupportedOperationException( "this flow instance cannot write a DOT file" );

    pipeGraph.writeDOT( filename );
    }

  /**
   * Method writeStepsDOT writes this Flow step graph to the given filename as a DOT file for import into a graphics package.
   *
   * @param filename of type String
   */
  public void writeStepsDOT( String filename )
    {
    if( stepGraph == null )
      throw new UnsupportedOperationException( "this flow instance cannot write a DOT file" );

    stepGraph.writeDOT( filename );
    }

  /**
   * Used to return a simple wrapper for use as an edge in a graph where there can only be
   * one instance of every edge.
   *
   * @return FlowHolder
   */
  public FlowHolder getHolder()
    {
    return new FlowHolder( this );
    }

  /** Class FlowHolder is a helper class for wrapping Flow instances. */
  public static class FlowHolder
    {
    /** Field flow */
    public Flow flow;

    public FlowHolder()
      {
      }

    public FlowHolder( Flow flow )
      {
      this.flow = flow;
      }
    }

  /**
   * Class SafeFlowListener safely calls a wrapped FlowListener.
   * <p/>
   * This is done for a few reasons, the primary reason is so exceptions thrown by the Listener
   * can be caught by the calling Thread. Since Flow is asyncronous, much of the work is done in the run() method
   * which in turn is run in a new Thread.
   */
  private class SafeFlowListener implements FlowListener
    {
    /** Field flowListener */
    final FlowListener flowListener;
    /** Field throwable */
    Throwable throwable;

    private SafeFlowListener( FlowListener flowListener )
      {
      this.flowListener = flowListener;
      }

    public void onStarting( Flow flow )
      {
      try
        {
        flowListener.onStarting( flow );
        }
      catch( Throwable throwable )
        {
        handleThrowable( throwable );
        }
      }

    public void onStopping( Flow flow )
      {
      try
        {
        flowListener.onStopping( flow );
        }
      catch( Throwable throwable )
        {
        handleThrowable( throwable );
        }
      }

    public void onCompleted( Flow flow )
      {
      try
        {
        flowListener.onCompleted( flow );
        }
      catch( Throwable throwable )
        {
        handleThrowable( throwable );
        }
      }

    public boolean onThrowable( Flow flow, Throwable flowThrowable )
      {
      try
        {
        return flowListener.onThrowable( flow, flowThrowable );
        }
      catch( Throwable throwable )
        {
        handleThrowable( throwable );
        }

      return false;
      }

    private void handleThrowable( Throwable throwable )
      {
      this.throwable = throwable;

      logWarn( String.format( "flow listener %s threw throwable", flowListener ), throwable );

      // stop this flow
      stop();
      }

    public boolean equals( Object object )
      {
      if( object instanceof SafeFlowListener )
        return flowListener.equals( ( (SafeFlowListener) object ).flowListener );

      return flowListener.equals( object );
      }

    public int hashCode()
      {
      return flowListener.hashCode();
      }
    }

  }<|MERGE_RESOLUTION|>--- conflicted
+++ resolved
@@ -52,24 +52,6 @@
 import org.jgrapht.Graphs;
 import org.jgrapht.traverse.TopologicalOrderIterator;
 
-<<<<<<< HEAD
-=======
-import java.io.IOException;
-import java.util.ArrayList;
-import java.util.Collection;
-import java.util.Collections;
-import java.util.Date;
-import java.util.LinkedHashMap;
-import java.util.LinkedList;
-import java.util.List;
-import java.util.Map;
-import java.util.concurrent.Callable;
-import java.util.concurrent.ExecutorService;
-import java.util.concurrent.Executors;
-import java.util.concurrent.Future;
-import java.util.concurrent.TimeUnit;
-
->>>>>>> 06cebace
 /**
  * A {@link Pipe} assembly is connected to the necessary number of {@link Tap} sinks and
  * sources into a Flow.  A Flow is then executed to push the incoming source data through
@@ -214,34 +196,6 @@
     return Util.getProperty( properties, "cascading.flow.job.pollinginterval", 500 );
     }
 
-  static long getJobPollingInterval( JobConf jobConf )
-    {
-    return jobConf.getLong( "cascading.flow.job.pollinginterval", 5000 );
-    }
-
-  /**
-   * Property jobPollingInterval will set the time to wait between polling the remote server for the status of a job.
-   * The default value is 5000 msec (5 seconds).   *
-   *
-   * @param properties of type Map
-   * @param interval   of type long
-   */
-  public static void setJobPollingInterval( Map<Object, Object> properties, long interval )
-    {
-    properties.put( "cascading.flow.job.pollinginterval", Long.toString( interval ) );
-    }
-
-  /**
-   * Returns property jobPollingInterval. The default is 5000 (5 sec).
-   *
-   * @param properties of type Map
-   * @return a long
-   */
-  public static long getJobPollingInterval( Map<Object, Object> properties )
-    {
-    return Util.getProperty( properties, "cascading.flow.job.pollinginterval", 500 );
-    }
-
   public static long getJobPollingInterval( JobConf jobConf )
     {
     return jobConf.getLong( "cascading.flow.job.pollinginterval", 5000 );
