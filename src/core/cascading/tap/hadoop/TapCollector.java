/*
 * Copyright (c) 2007-2009 Concurrent, Inc. All Rights Reserved.
 *
 * Project and contact information: http://www.cascading.org/
 *
 * This file is part of the Cascading project.
 *
 * Cascading is free software: you can redistribute it and/or modify
 * it under the terms of the GNU General Public License as published by
 * the Free Software Foundation, either version 3 of the License, or
 * (at your option) any later version.
 *
 * Cascading is distributed in the hope that it will be useful,
 * but WITHOUT ANY WARRANTY; without even the implied warranty of
 * MERCHANTABILITY or FITNESS FOR A PARTICULAR PURPOSE.  See the
 * GNU General Public License for more details.
 *
 * You should have received a copy of the GNU General Public License
 * along with Cascading.  If not, see <http://www.gnu.org/licenses/>.
 */

package cascading.tap.hadoop;

import cascading.tap.Tap;
import cascading.tap.TapException;
import cascading.tuple.Tuple;
import cascading.tuple.TupleEntry;
import cascading.tuple.TupleEntryCollector;
<<<<<<< HEAD
import cascading.util.Util;
import org.apache.hadoop.fs.FileStatus;
import org.apache.hadoop.fs.FileSystem;
import org.apache.hadoop.fs.Path;
import org.apache.hadoop.mapred.FileOutputFormat;
import org.apache.hadoop.mapred.JobConf;
import org.apache.hadoop.mapred.OutputCollector;
import org.apache.hadoop.mapred.OutputFormat;
import org.apache.hadoop.mapred.RecordWriter;
import org.apache.hadoop.mapred.Reporter;
=======
import org.apache.hadoop.fs.Path;
import org.apache.hadoop.mapred.*;
>>>>>>> 91f7bc12
import org.apache.log4j.Logger;

import java.io.IOException;

/**
 * Class TapCollector is a kind of {@link cascading.tuple.TupleEntryCollector} that writes tuples to the resource managed by
 * a particular {@link cascading.tap.Tap} instance.
 */
public class TapCollector extends TupleEntryCollector implements OutputCollector
  {
  /** Field LOG */
  private static final Logger LOG = Logger.getLogger( TapCollector.class );

  /** Field conf */
  private JobConf conf;
  /** Field writer */
  private RecordWriter writer;
  /** Field filenamePattern */
  private String filenamePattern = "%s%spart-%05d";
  /** Field filename */
  private String filename;
  /** Field tap */
  private Tap tap;
  /** Field prefix */
  private String prefix;
  /** Field outputEntry */
  private TupleEntry outputEntry;
  /** Field reporter */
  private Reporter reporter = Reporter.NULL;

  /**
   * Constructor TapCollector creates a new TapCollector instance.
   *
   * @param tap  of type Tap
   * @param conf of type JobConf
   * @throws IOException when fails to initialize
   */
  public TapCollector( Tap tap, JobConf conf ) throws IOException
    {
    this( tap, null, conf );
    }

  /**
   * Constructor TapCollector creates a new TapCollector instance.
   *
   * @param tap    of type Tap
   * @param prefix of type String
   * @param conf   of type JobConf
   * @throws IOException when fails to initialize
   */
  public TapCollector( Tap tap, String prefix, JobConf conf ) throws IOException
    {
    this.tap = tap;
    this.prefix = prefix == null || prefix.length() == 0 ? null : prefix;
    this.conf = new JobConf( conf );
    this.outputEntry = new TupleEntry( tap.getSinkFields() );

    initalize();
    }

  private void initalize() throws IOException
    {
    tap.sinkInit( conf ); // tap should not delete if called within a task

    Hadoop18TapUtil.setupJob( conf );

    if( prefix != null )
      filename = String.format( filenamePattern, prefix, "/", conf.getInt( "mapred.task.partition", 0 ) );
    else
      filename = String.format( filenamePattern, "", "", conf.getInt( "mapred.task.partition", 0 ) );

    Hadoop18TapUtil.setupTask( conf );

<<<<<<< HEAD
    filename = String.format( filenamePattern, conf.getInt( "mapred.task.partition", 0 ) );

    conf.set( "mapred.work.output.dir", outputPath.toString() );

    if( outputFormat instanceof FileOutputFormat ) // only file based writing uses temp dirs
      fileSystem.mkdirs( new Path( conf.get( "mapred.work.output.dir" ), "_temporary" ) );

    if( conf.get( "mapred.task.id" ) == null ) // need to stuff a fake id
      conf.set( "mapred.task.id", String.format( "attempt_%12.0e_0000_m_000000_0", Math.rint( System.currentTimeMillis() ) ) );
=======
    OutputFormat outputFormat = conf.getOutputFormat();
>>>>>>> 91f7bc12

    writer = outputFormat.getRecordWriter( null, conf, filename, Reporter.NULL );
    }

  public void setReporter( Reporter reporter )
    {
    this.reporter = reporter;
    }

  protected void collect( Tuple tuple )
    {
    try
      {
      outputEntry.setTuple( tuple );

      tap.sink( outputEntry, this );
      }
    catch( IOException exception )
      {
      throw new TapException( "unable to write to: " + filename, exception );
      }
    }

<<<<<<< HEAD
  private void moveTaskOutputs() throws IOException
    {
    Path outputPath = FileOutputFormat.getOutputPath( conf );

    String taskIdPath = conf.get( "mapred.task.id" );
    Class[] classes = {JobConf.class, String.class};
    Object[] parameters = {conf, "_temporary/" + taskIdPath};
    Path taskPath = (Path) Util.invokeStaticMethod( FileOutputFormat.class, "getTaskOutputPath", parameters, classes );

    taskPath = taskPath.getParent();

    FileSystem fileSystem = FileSystem.get( outputPath.toUri(), conf );

    if( !fileSystem.getFileStatus( taskPath ).isDir() )
      throw new IOException( "path is not a directory: " + taskPath );

    FileStatus[] statuses = fileSystem.listStatus( taskPath );

    for( FileStatus status : statuses )
      {
      Path sourcePath = status.getPath();

      if( status.isDir() )
        throw new IOException( "path is a directory, no support for nested directories: " + sourcePath );

      Path targetPath = new Path( outputPath, sourcePath.getName() );

      fileSystem.rename( sourcePath, targetPath );

      LOG.debug( "moved " + sourcePath + " to " + targetPath );
      }

    // remove _temporary directory
    fileSystem.delete( new Path( conf.get( "mapred.work.output.dir" ), "_temporary" ), true );
    }

=======
>>>>>>> 91f7bc12
  @Override
  public void close()
    {
    try
      {
      LOG.info( "closing tap collector for: " + new Path( tap.getPath(), filename ) );

      writer.close( reporter );

<<<<<<< HEAD
      if( conf.getOutputFormat() instanceof FileOutputFormat )
        moveTaskOutputs();
=======
      if( Hadoop18TapUtil.needsTaskCommit( conf ) )
        Hadoop18TapUtil.commitTask( conf );
>>>>>>> 91f7bc12

      Hadoop18TapUtil.cleanupJob( conf );
      }
    catch( IOException exception )
      {
      LOG.warn( "exception closing: " + filename, exception );
      throw new TapException( "exception closing: " + filename, exception );
      }
    }

  /**
   * Method collect writes the given values to the {@link Tap} this instance encapsulates.
   *
   * @param writableComparable of type WritableComparable
   * @param writable           of type Writable
   * @throws IOException when
   */
  public void collect( Object writableComparable, Object writable ) throws IOException
    {
    reporter.progress();
    writer.write( writableComparable, writable );
    }
  }<|MERGE_RESOLUTION|>--- conflicted
+++ resolved
@@ -26,21 +26,8 @@
 import cascading.tuple.Tuple;
 import cascading.tuple.TupleEntry;
 import cascading.tuple.TupleEntryCollector;
-<<<<<<< HEAD
-import cascading.util.Util;
-import org.apache.hadoop.fs.FileStatus;
-import org.apache.hadoop.fs.FileSystem;
-import org.apache.hadoop.fs.Path;
-import org.apache.hadoop.mapred.FileOutputFormat;
-import org.apache.hadoop.mapred.JobConf;
-import org.apache.hadoop.mapred.OutputCollector;
-import org.apache.hadoop.mapred.OutputFormat;
-import org.apache.hadoop.mapred.RecordWriter;
-import org.apache.hadoop.mapred.Reporter;
-=======
 import org.apache.hadoop.fs.Path;
 import org.apache.hadoop.mapred.*;
->>>>>>> 91f7bc12
 import org.apache.log4j.Logger;
 
 import java.io.IOException;
@@ -114,19 +101,7 @@
 
     Hadoop18TapUtil.setupTask( conf );
 
-<<<<<<< HEAD
-    filename = String.format( filenamePattern, conf.getInt( "mapred.task.partition", 0 ) );
-
-    conf.set( "mapred.work.output.dir", outputPath.toString() );
-
-    if( outputFormat instanceof FileOutputFormat ) // only file based writing uses temp dirs
-      fileSystem.mkdirs( new Path( conf.get( "mapred.work.output.dir" ), "_temporary" ) );
-
-    if( conf.get( "mapred.task.id" ) == null ) // need to stuff a fake id
-      conf.set( "mapred.task.id", String.format( "attempt_%12.0e_0000_m_000000_0", Math.rint( System.currentTimeMillis() ) ) );
-=======
     OutputFormat outputFormat = conf.getOutputFormat();
->>>>>>> 91f7bc12
 
     writer = outputFormat.getRecordWriter( null, conf, filename, Reporter.NULL );
     }
@@ -150,45 +125,6 @@
       }
     }
 
-<<<<<<< HEAD
-  private void moveTaskOutputs() throws IOException
-    {
-    Path outputPath = FileOutputFormat.getOutputPath( conf );
-
-    String taskIdPath = conf.get( "mapred.task.id" );
-    Class[] classes = {JobConf.class, String.class};
-    Object[] parameters = {conf, "_temporary/" + taskIdPath};
-    Path taskPath = (Path) Util.invokeStaticMethod( FileOutputFormat.class, "getTaskOutputPath", parameters, classes );
-
-    taskPath = taskPath.getParent();
-
-    FileSystem fileSystem = FileSystem.get( outputPath.toUri(), conf );
-
-    if( !fileSystem.getFileStatus( taskPath ).isDir() )
-      throw new IOException( "path is not a directory: " + taskPath );
-
-    FileStatus[] statuses = fileSystem.listStatus( taskPath );
-
-    for( FileStatus status : statuses )
-      {
-      Path sourcePath = status.getPath();
-
-      if( status.isDir() )
-        throw new IOException( "path is a directory, no support for nested directories: " + sourcePath );
-
-      Path targetPath = new Path( outputPath, sourcePath.getName() );
-
-      fileSystem.rename( sourcePath, targetPath );
-
-      LOG.debug( "moved " + sourcePath + " to " + targetPath );
-      }
-
-    // remove _temporary directory
-    fileSystem.delete( new Path( conf.get( "mapred.work.output.dir" ), "_temporary" ), true );
-    }
-
-=======
->>>>>>> 91f7bc12
   @Override
   public void close()
     {
@@ -198,13 +134,8 @@
 
       writer.close( reporter );
 
-<<<<<<< HEAD
-      if( conf.getOutputFormat() instanceof FileOutputFormat )
-        moveTaskOutputs();
-=======
       if( Hadoop18TapUtil.needsTaskCommit( conf ) )
         Hadoop18TapUtil.commitTask( conf );
->>>>>>> 91f7bc12
 
       Hadoop18TapUtil.cleanupJob( conf );
       }
