--- conflicted
+++ resolved
@@ -37,16 +37,9 @@
 import cascading.pipe.GroupBy;
 import cascading.pipe.Pipe;
 import cascading.pipe.SubAssembly;
-<<<<<<< HEAD
-=======
 import cascading.pipe.assembly.AggregateBy;
 import cascading.pipe.assembly.CountBy;
 import cascading.pipe.assembly.SumBy;
-import cascading.scheme.Scheme;
-import cascading.scheme.TextDelimited;
-import cascading.scheme.TextLine;
-import cascading.tap.Hfs;
->>>>>>> 98e035ab
 import cascading.tap.SinkMode;
 import cascading.tap.Tap;
 import cascading.test.HadoopPlatform;
@@ -216,11 +209,10 @@
 
   public void testAssemblyPlanFailure()
     {
-    Scheme sourceScheme = new TextDelimited( new Fields( "date", "size" ), "\t" );
-    Tap source = new Hfs( sourceScheme, "input" );
-
-    Tap sink = new Hfs( new TextLine(), "outputPath", SinkMode.REPLACE );
-    Tap sink2 = new Hfs( new TextLine(), "outputPath2", SinkMode.REPLACE );
+    Tap source = getPlatform().getDelimitedFile( new Fields( "date", "size" ), "\t", "someinput" );
+
+    Tap sink = getPlatform().getTextFile( "outpath", SinkMode.REPLACE );
+    Tap sink2 = getPlatform().getTextFile( "outpath2", SinkMode.REPLACE );
 
     Pipe assembly = new Pipe( "assembly" );
 
@@ -233,8 +225,7 @@
       groupingFields,
       new SumBy( new Fields( "size" ), new Fields( "size" ), double.class ),
       new SumBy( new Fields( "size" ), new Fields( "size2" ), double.class ),
-      new CountBy( new Fields( "sizes" ) ), new CountBy( new Fields(
-      "sizes2" ) )
+      new CountBy( new Fields( "sizes" ) ), new CountBy( new Fields( "sizes2" ) )
 
     );
 
@@ -243,8 +234,7 @@
       groupingFields,
       new SumBy( new Fields( "size" ), new Fields( "size" ), double.class ),
       new SumBy( new Fields( "size" ), new Fields( "size2" ), double.class ),
-      new CountBy( new Fields( "sizes" ) ), new CountBy( new Fields(
-      "sizes2" ) )
+      new CountBy( new Fields( "sizes" ) ), new CountBy( new Fields( "sizes2" ) )
 
     );
 
@@ -252,7 +242,7 @@
     sinks.put( "assembly", sink );
     sinks.put( "assembly2", sink2 );
 
-    FlowConnector flowConnector = new FlowConnector();
+    FlowConnector flowConnector = getPlatform().getFlowConnector();
     // if you reverse assembly and assembly2 it works:
     //Flow flow = flowConnector.connect("test", source, sinks, assembly, assembly2);
     try
