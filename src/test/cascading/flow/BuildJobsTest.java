--- conflicted
+++ resolved
@@ -20,6 +20,13 @@
  */
 
 package cascading.flow;
+
+import java.io.IOException;
+import java.util.HashMap;
+import java.util.Iterator;
+import java.util.List;
+import java.util.Map;
+import java.util.Properties;
 
 import cascading.CascadingTestCase;
 import cascading.TestBuffer;
@@ -52,13 +59,6 @@
 import org.jgrapht.alg.DijkstraShortestPath;
 import org.jgrapht.graph.SimpleDirectedGraph;
 
-import java.io.IOException;
-import java.util.HashMap;
-import java.util.Iterator;
-import java.util.List;
-import java.util.Map;
-import java.util.Properties;
-
 /** @version $Id: //depot/calku/cascading/src/test/cascading/flow/BuildJobsTest.java#2 $ */
 public class BuildJobsTest extends CascadingTestCase
   {
@@ -330,12 +330,8 @@
     assertEquals( "not equal: steps.size()", 2, steps.size() );
     }
 
-<<<<<<< HEAD
-  public void testSplitOnNonSafeOperations()
-=======
   /** this test verifies that the planner recognizes there are fewer tails than sinks. */
   public void testSplitHangingTails()
->>>>>>> d00bc5da
     {
     Tap source = new Hfs( new TextLine( new Fields( "offset", "line" ) ), "foo" );
     Tap sink1 = new Hfs( new TextLine(), "foo/split1", true );
@@ -343,12 +339,41 @@
 
     Pipe pipe = new Pipe( "split" );
 
-<<<<<<< HEAD
+    pipe = new Each( pipe, new Fields( "line" ), new RegexFilter( "^68.*" ) );
+
+    Pipe left = new Each( new Pipe( "left", pipe ), new Fields( "line" ), new RegexFilter( ".*46.*" ) );
+    Pipe right = new Each( new Pipe( "right", pipe ), new Fields( "line" ), new RegexFilter( ".*192.*" ) );
+
+    Map sources = new HashMap();
+    sources.put( "split", source );
+
+    Map sinks = new HashMap();
+    sinks.put( "left", sink1 );
+    sinks.put( "right", sink2 );
+
+    try
+      {
+      new FlowConnector().connect( sources, sinks, pipe );
+      fail( "did not catch missing tails" );
+      }
+    catch( Exception exception )
+      {
+      System.out.println( "exception.getMessage() = " + exception.getMessage() );
+      assertTrue( exception.getMessage().contains( "left, right" ) );
+      }
+    }
+
+  public void testSplitOnNonSafeOperations()
+    {
+    Tap source = new Hfs( new TextLine( new Fields( "offset", "line" ) ), "foo" );
+    Tap sink1 = new Hfs( new TextLine(), "foo/split1", true );
+    Tap sink2 = new Hfs( new TextLine(), "foo/split2", true );
+
+    Pipe pipe = new Pipe( "split" );
+
     // this operation is not safe
     pipe = new Each( pipe, new Fields( "line" ), new TestFunction( new Fields( "ignore" ), new Tuple( 1 ), false ), new Fields( "line" ) );
 
-=======
->>>>>>> d00bc5da
     pipe = new Each( pipe, new Fields( "line" ), new RegexFilter( "^68.*" ) );
 
     Pipe left = new Each( new Pipe( "left", pipe ), new Fields( "line" ), new RegexFilter( ".*46.*" ) );
@@ -361,7 +386,6 @@
     sinks.put( "left", sink1 );
     sinks.put( "right", sink2 );
 
-<<<<<<< HEAD
     Flow flow = new FlowConnector().connect( sources, sinks, left, right );
 
 //    flow.writeDOT( "splitonnonsafe.dot" );
@@ -373,18 +397,6 @@
     FlowStep step = steps.get( 0 );
 
     assertEquals( "wrong number of operations", 2, step.getAllOperations().size() );
-=======
-    try
-      {
-      new FlowConnector().connect( sources, sinks, pipe );
-      fail( "did not catch missing tails" );
-      }
-    catch( Exception exception )
-      {
-      System.out.println( "exception.getMessage() = " + exception.getMessage() );
-      assertTrue( exception.getMessage().contains( "left, right" ) );
-      }
->>>>>>> d00bc5da
     }
 
   /**
